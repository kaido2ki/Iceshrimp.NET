--- conflicted
+++ resolved
@@ -99,8 +99,6 @@
 
 *.DotSettings.user
 
-<<<<<<< HEAD
 .vs/
-=======
-TestResults/
->>>>>>> 94820c2b
+
+TestResults/